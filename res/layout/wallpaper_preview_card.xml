--- conflicted
+++ resolved
@@ -33,9 +33,6 @@
     <SurfaceView
         android:id="@+id/workspace_surface"
         android:layout_width="match_parent"
-<<<<<<< HEAD
-        android:layout_height="match_parent" />
-=======
         android:layout_height="match_parent"
         android:importantForAccessibility="noHideDescendants" />
 
@@ -51,5 +48,4 @@
         android:layout_height="match_parent"
         android:alpha="0"
         android:background="@color/preview_pager_background" />
->>>>>>> 7a182a17
 </androidx.cardview.widget.CardView>