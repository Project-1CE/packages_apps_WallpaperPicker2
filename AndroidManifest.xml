<?xml version="1.0" encoding="utf-8"?>

<manifest xmlns:android="http://schemas.android.com/apk/res/android"
     xmlns:tools="http://schemas.android.com/tools"
     package="com.android.wallpaper">

  <!-- Custom permission to enforce that only this app can notify the running live wallpaper that
             the rotating wallpaper image data changed. -->
  <permission android:name="com.android.wallpaper.NOTIFY_ROTATING_WALLPAPER_CHANGED"
       android:protectionLevel="signature"/>

  <uses-permission android:name="android.permission.ACCESS_NETWORK_STATE"/>
  <uses-permission android:name="android.permission.INTERNET"/>
  <uses-permission android:name="android.permission.READ_EXTERNAL_STORAGE"/>
  <uses-permission android:name="android.permission.READ_MEDIA_IMAGES"/>
  <uses-permission android:name="android.permission.RECEIVE_BOOT_COMPLETED"/>
  <uses-permission android:name="android.permission.SET_WALLPAPER"/>
  <uses-permission android:name="android.permission.WAKE_LOCK"/>
  <uses-permission android:name="com.android.wallpaper.NOTIFY_ROTATING_WALLPAPER_CHANGED"/>

<<<<<<< HEAD
  <application tools:replace="android:icon,android:name"
       android:allowBackup="true"
       android:icon="@mipmap/product_logo_wallpapers_launcher_color_48"
       android:label="@string/app_name"
       android:name="com.android.wallpaper.picker.WallpapersApplication"
       android:requiredForAllUsers="true"
       android:restoreAnyVersion="true"
       android:supportsRtl="true"
       android:extractNativeLibs="false">
=======
  <queries>
    <intent>
      <action android:name="com.android.launcher3.action.PARTNER_CUSTOMIZATION"/>
    </intent>
    <intent>
      <action android:name="android.service.wallpaper.WallpaperService"/>
    </intent>
  </queries>

  <application
      tools:replace="android:icon,android:name"
      android:allowBackup="true"
      android:icon="@mipmap/product_logo_wallpapers_launcher_color_48"
      android:label="@string/app_name"
      android:name="com.android.wallpaper.picker.WallpapersApplication"
      android:requiredForAllUsers="true"
      android:restoreAnyVersion="true"
      android:supportsRtl="true"
      android:extractNativeLibs="false">
>>>>>>> 6add8107

    <meta-data android:name="com.android.wallpaper.asset.WallpaperGlideModule"
         android:value="GlideModule"/>

    <activity android:name="com.android.wallpaper.picker.TopLevelPickerActivity"
         android:label="@string/app_name"
         android:theme="@style/WallpaperTheme.NoBackground"
         android:resizeableActivity="false"
         android:exported="true">
      <intent-filter>
        <action android:name="android.intent.action.SET_WALLPAPER"/>
        <category android:name="android.intent.category.DEFAULT"/>
      </intent-filter>
    </activity>

    <activity-alias android:name="com.android.wallpaper.picker.CategoryPickerActivity"
         android:targetActivity="com.android.wallpaper.picker.TopLevelPickerActivity"
         android:label="@string/app_name">
      <intent-filter>
        <action android:name="android.intent.action.MAIN"/>
      </intent-filter>
    </activity-alias>

    <activity android:name="com.android.wallpaper.picker.individual.IndividualPickerActivity"
         android:label="@string/app_name"
         android:theme="@style/WallpaperTheme"
         android:resizeableActivity="false"
         android:parentActivityName="com.android.wallpaper.picker.TopLevelPickerActivity"
         android:exported="true">
      <intent-filter>
        <action android:name="com.android.wallpaper.picker.DEEP_LINK"/>
        <category android:name="android.intent.category.DEFAULT"/>
      </intent-filter>
    </activity>

    <activity android:name="com.android.wallpaper.picker.PreviewActivity"
         android:resizeableActivity="false"
         android:theme="@style/WallpaperTheme.Preview">
    </activity>

    <activity android:name="com.android.wallpaper.picker.StandalonePreviewActivity"
         android:resizeableActivity="false"
         android:theme="@style/WallpaperTheme.Preview"
         android:exported="true">
      <intent-filter>
        <action android:name="android.service.wallpaper.CROP_AND_SET_WALLPAPER"/>
        <category android:name="android.intent.category.DEFAULT"/>
        <data android:mimeType="image/*"/>
      </intent-filter>
    </activity>

    <activity android:name="com.android.wallpaper.picker.ViewOnlyPreviewActivity"
         android:resizeableActivity="false"
         android:theme="@style/WallpaperTheme.Preview">
    </activity>

    <service android:name="com.android.wallpaper.module.NoBackupImageWallpaper"
         android:enabled="@bool/enable_no_backup_image_wallpaper"
         android:label="@string/no_backup_image_wallpaper_label"
         android:permission="android.permission.BIND_WALLPAPER"
         android:process=":live_wallpaper"
         android:exported="true">
      <intent-filter>
        <action android:name="android.service.wallpaper.WallpaperService"/>
      </intent-filter>
      <meta-data android:name="android.service.wallpaper"
           android:resource="@xml/no_backup_image_wallpaper"/>
    </service>
  </application>

</manifest><|MERGE_RESOLUTION|>--- conflicted
+++ resolved
@@ -18,17 +18,6 @@
   <uses-permission android:name="android.permission.WAKE_LOCK"/>
   <uses-permission android:name="com.android.wallpaper.NOTIFY_ROTATING_WALLPAPER_CHANGED"/>
 
-<<<<<<< HEAD
-  <application tools:replace="android:icon,android:name"
-       android:allowBackup="true"
-       android:icon="@mipmap/product_logo_wallpapers_launcher_color_48"
-       android:label="@string/app_name"
-       android:name="com.android.wallpaper.picker.WallpapersApplication"
-       android:requiredForAllUsers="true"
-       android:restoreAnyVersion="true"
-       android:supportsRtl="true"
-       android:extractNativeLibs="false">
-=======
   <queries>
     <intent>
       <action android:name="com.android.launcher3.action.PARTNER_CUSTOMIZATION"/>
@@ -48,7 +37,6 @@
       android:restoreAnyVersion="true"
       android:supportsRtl="true"
       android:extractNativeLibs="false">
->>>>>>> 6add8107
 
     <meta-data android:name="com.android.wallpaper.asset.WallpaperGlideModule"
          android:value="GlideModule"/>
